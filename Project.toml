name = "HelpGPT"
uuid = "cd7fe561-ad00-49f8-bbfe-26490459673c"
authors = ["FedeClaudi <federicoclaudi@protonmail.com> and contributors"]
version = "0.1.0"

[deps]
Markdown = "d6f4376e-aef5-505a-96c1-9c027394607a"
OpenAI = "e9f21f70-7185-4079-aca2-91159181367c"
Preferences = "21216c6a-2e73-6563-6e65-726566657250"
Term = "22787eb5-b846-44ae-b979-8e399b8463ab"

[compat]
<<<<<<< HEAD
Term = "2"
=======
OpenAI = "0.6"
Preferences = "1"
>>>>>>> 31cc1a5f
julia = "1"

[extras]
Test = "8dfed614-e22c-5e08-85e1-65c5234f0b40"

[targets]
test = ["Test"]<|MERGE_RESOLUTION|>--- conflicted
+++ resolved
@@ -10,12 +10,9 @@
 Term = "22787eb5-b846-44ae-b979-8e399b8463ab"
 
 [compat]
-<<<<<<< HEAD
 Term = "2"
-=======
 OpenAI = "0.6"
 Preferences = "1"
->>>>>>> 31cc1a5f
 julia = "1"
 
 [extras]
