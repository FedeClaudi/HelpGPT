name = "HelpGPT"
uuid = "cd7fe561-ad00-49f8-bbfe-26490459673c"
authors = ["FedeClaudi <federicoclaudi@protonmail.com> and contributors"]
version = "0.1.0"

[deps]
Markdown = "d6f4376e-aef5-505a-96c1-9c027394607a"
OpenAI = "e9f21f70-7185-4079-aca2-91159181367c"
Preferences = "21216c6a-2e73-6563-6e65-726566657250"
Term = "22787eb5-b846-44ae-b979-8e399b8463ab"

[compat]
<<<<<<< HEAD
OpenAI = "0.6"
=======
Preferences = "1"
>>>>>>> ef81828f
julia = "1"

[extras]
Test = "8dfed614-e22c-5e08-85e1-65c5234f0b40"

[targets]
test = ["Test"]<|MERGE_RESOLUTION|>--- conflicted
+++ resolved
@@ -10,11 +10,8 @@
 Term = "22787eb5-b846-44ae-b979-8e399b8463ab"
 
 [compat]
-<<<<<<< HEAD
 OpenAI = "0.6"
-=======
 Preferences = "1"
->>>>>>> ef81828f
 julia = "1"
 
 [extras]
